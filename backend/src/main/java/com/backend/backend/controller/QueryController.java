--- conflicted
+++ resolved
@@ -1,50 +1,5 @@
 package com.backend.backend.controller;
 
-<<<<<<< HEAD
-import org.springframework.web.bind.annotation.*;
-import java.io.*;
-
-@RestController
-@RequestMapping("/api")
-@CrossOrigin(origins = "*") // allow frontend calls
-public class QueryController {
-
-    @PostMapping("/english-to-sql")
-    public String englishToSql(@RequestBody String question) {
-        String scriptPath = "../rag_pipeline/english_to_sql.py"; // path from backend folder
-        return runPythonScript(scriptPath, question);
-    }
-
-    private String runPythonScript(String scriptPath, String userInput) {
-        StringBuilder output = new StringBuilder();
-        try {
-            ProcessBuilder pb = new ProcessBuilder("python", scriptPath);
-            pb.redirectErrorStream(true);
-            Process process = pb.start();
-
-            // Write input to the Python process
-            BufferedWriter writer = new BufferedWriter(
-                    new OutputStreamWriter(process.getOutputStream()));
-            writer.write(userInput);
-            writer.newLine();
-            writer.flush();
-            writer.close();
-
-            // Read output
-            BufferedReader reader = new BufferedReader(
-                    new InputStreamReader(process.getInputStream()));
-            String line;
-            while ((line = reader.readLine()) != null) {
-                output.append(line).append("\n");
-            }
-
-            process.waitFor();
-        } catch (Exception e) {
-            e.printStackTrace();
-            output.append("Error: ").append(e.getMessage());
-        }
-        return output.toString();
-=======
 
 import com.backend.backend.dto.QueryRequest;
 import com.backend.backend.dto.QueryResponse;
@@ -104,6 +59,5 @@
             return ResponseEntity.status(HttpStatus.INTERNAL_SERVER_ERROR)
                     .body("Error retrieving schema: " + e.getMessage());
         }
->>>>>>> ba791fa4
     }
 }